--- conflicted
+++ resolved
@@ -7,13 +7,6 @@
 
 ## [unreleased]
 
-<<<<<<< HEAD
-## [0.1.10]
-
-### Added
-
-Adds the ability to wait for another component to render.
-=======
 ## [0.2.0]
 
 ### Improved
@@ -21,7 +14,12 @@
 
 ### Fixed
 - A bug that prevented the use of a base path
->>>>>>> 5a5ed227
+
+## [0.1.10]
+
+### Added
+
+Adds the ability to wait for another component to render.
 
 ## [0.1.9]
 
