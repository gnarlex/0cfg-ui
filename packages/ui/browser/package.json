--- conflicted
+++ resolved
@@ -1,10 +1,6 @@
 {
   "name": "@0cfg/ui-browser",
-<<<<<<< HEAD
-  "version": "0.1.12",
-=======
   "version": "0.2.0",
->>>>>>> 5a5ed227
   "author": "Jonas Zipprick <jonas@codesphere.cloud>",
   "license": "MIT",
   "private": false,
